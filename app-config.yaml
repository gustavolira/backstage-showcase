app:
  title: Janus IDP Backstage Showcase
  baseUrl: http://localhost:3000

organization:
  name: Janus IDP

backend:
  # Used for enabling authentication, secret is shared by all backend plugins
  # See https://backstage.io/docs/tutorials/backend-to-backend-auth for
  # information on the format
  # auth:
  #   keys:
  #     - secret: ${BACKEND_SECRET}
  baseUrl: http://localhost:7007
  listen:
    port: 7007
    # Uncomment the following host directive to bind to specific interfaces
    # host: 127.0.0.1
  csp:
    connect-src: ["'self'", 'http:', 'https:']
    # Content-Security-Policy directives follow the Helmet format: https://helmetjs.github.io/#reference
    # Default Helmet Content-Security-Policy values can be removed by setting the key to false
  cors:
    origin: http://localhost:3000
    methods: [GET, HEAD, PATCH, POST, PUT, DELETE]
    credentials: true
  # This is for local development only, it is not recommended to use this in production
  # The production database configuration is stored in app-config.production.yaml
  database:
    client: better-sqlite3
    connection: ':memory:'
  cache:
    store: memory
  # workingDirectory: /tmp # Use this to configure a working directory for the scaffolder, defaults to the OS temp-dir

integrations:
  github:
    - host: github.com
      # This is a GitHub App. You can find out how to generate this file, and more information
      # about setting up the GitHub integration here: https://backstage.io/docs/integrations/github/github-apps
      apps:
        - $include: github-app-backstage-showcase-credentials.yaml

proxy:
  ### Example for how to add a proxy endpoint for the frontend.
  ### A typical reason to do this is to handle HTTPS and CORS for internal services.
  # '/test':
  #   target: 'https://example.com'
  #   changeOrigin: true
  '/argocd/api':
    target: https://argocd.operate-first.cloud/api/v1/
    changeOrigin: true
    secure: true
    headers:
      Cookie:
        $env: ARGOCD_AUTH_TOKEN

# Reference documentation http://backstage.io/docs/features/techdocs/configuration
# Note: After experimenting with basic setup, use CI/CD to generate docs
# and an external cloud storage when deploying TechDocs for production use-case.
# https://backstage.io/docs/features/techdocs/how-to-guides#how-to-migrate-from-techdocs-basic-to-recommended-deployment-approach
techdocs:
  builder: 'local' # Alternatives - 'external'
  generator:
    runIn: 'docker' # Alternatives - 'local'
  publisher:
    type: 'local' # Alternatives - 'googleGcs' or 'awsS3'. Read documentation for using alternatives.

auth:
  # see https://backstage.io/docs/auth/ to learn about auth providers
  environment: development
  providers:
    github:
      development:
        clientId: ${AUTH_GITHUB_CLIENT_ID}
        clientSecret: ${AUTH_GITHUB_CLIENT_SECRET}

scaffolder:
  # see https://backstage.io/docs/features/software-templates/configuration for software template options

catalog:
  import:
    entityFilename: catalog-info.yaml
    pullRequestBranchName: backstage-integration
  rules:
    - allow: [Component, System, API, Resource, Location, Template]
  locations:
    # File locations are relative to the backend process, typically `packages/backend`
    - type: file
      target: ../../software-templates/scaffolder-templates/nodejs-helloworld-template/template.yaml
      rules:
        - allow: [Template]

    # Local components
    - type: file
      target: ../../catalog-entities/components.yaml
      rules:
        - allow: [Component]

    # Local organizational data
    - type: file
      target: ../../catalog-entities/org.yaml
      rules:
        - allow: [User, Group]

<<<<<<< HEAD
    - type: file
      target: ../../software-templates/scaffolder-templates/nodejs-backend-template/template.yaml
      rules:
        - allow: [Template]

    - type: file
      target: ../../software-templates/scaffolder-templates/go-runtime-template/template.yaml
      rules:
        - allow: [Template]
=======
    # For when building the image 
    - type: file
      target: ./software-templates/scaffolder-templates/nodejs-helloworld-template/template.yaml
      rules:
        - allow: [Template]

    # Local components
    - type: file
      target: ./catalog-entities/components.yaml
      rules:
        - allow: [Component]

    # Local organizational data
    - type: file
      target: ./catalog-entities/org.yaml
      rules:
        - allow: [User, Group]
>>>>>>> abff372d

kubernetes:
  serviceLocatorMethod:
    type: 'multiTenant'
  clusterLocatorMethods:
    - type: 'config'
      clusters:
        - name: ${K8S_CLUSTER_NAME}
          url: ${K8S_CLUSTER_URL}
          authProvider: 'serviceAccount'
          skipTLSVerify: true
          serviceAccountToken: ${K8S_CLUSTER_TOKEN}<|MERGE_RESOLUTION|>--- conflicted
+++ resolved
@@ -87,10 +87,6 @@
     - allow: [Component, System, API, Resource, Location, Template]
   locations:
     # File locations are relative to the backend process, typically `packages/backend`
-    - type: file
-      target: ../../software-templates/scaffolder-templates/nodejs-helloworld-template/template.yaml
-      rules:
-        - allow: [Template]
 
     # Local components
     - type: file
@@ -104,7 +100,6 @@
       rules:
         - allow: [User, Group]
 
-<<<<<<< HEAD
     - type: file
       target: ../../software-templates/scaffolder-templates/nodejs-backend-template/template.yaml
       rules:
@@ -114,25 +109,6 @@
       target: ../../software-templates/scaffolder-templates/go-runtime-template/template.yaml
       rules:
         - allow: [Template]
-=======
-    # For when building the image 
-    - type: file
-      target: ./software-templates/scaffolder-templates/nodejs-helloworld-template/template.yaml
-      rules:
-        - allow: [Template]
-
-    # Local components
-    - type: file
-      target: ./catalog-entities/components.yaml
-      rules:
-        - allow: [Component]
-
-    # Local organizational data
-    - type: file
-      target: ./catalog-entities/org.yaml
-      rules:
-        - allow: [User, Group]
->>>>>>> abff372d
 
 kubernetes:
   serviceLocatorMethod:
